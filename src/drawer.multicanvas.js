import Drawer from './drawer';
import * as util from './util';
import CanvasEntry from './drawer.canvasentry';

/**
 * MultiCanvas renderer for wavesurfer. Is currently the default and sole
 * builtin renderer.
 *
 * A `MultiCanvas` consists of one or more `CanvasEntry` instances, depending
 * on the zoom level.
 */
export default class MultiCanvas extends Drawer {
    /**
     * @param {HTMLElement} container The container node of the wavesurfer instance
     * @param {WavesurferParams} params The wavesurfer initialisation options
     */
    constructor(container, params) {
        super(container, params);

        /**
         * @type {number}
         */
        this.maxCanvasWidth = params.maxCanvasWidth;

        /**
         * @type {number}
         */
        this.maxCanvasElementWidth = Math.round(
            params.maxCanvasWidth / params.pixelRatio
        );

        /**
         * Whether or not the progress wave is rendered. If the `waveColor`
         * and `progressColor` are the same color it is not.
         *
         * @type {boolean}
         */
        this.hasProgressCanvas = params.waveColor != params.progressColor;

        /**
         * @type {number}
         */
        this.halfPixel = 0.5 / params.pixelRatio;

        /**
         * List of `CanvasEntry` instances.
         *
         * @type {Array}
         */
        this.canvases = [];

        /**
         * @type {HTMLElement}
         */
        this.progressWave = null;

        /**
         * Class used to generate entries.
         *
         * @type {function}
         */
        this.EntryClass = CanvasEntry;

        /**
         * Canvas 2d context attributes.
         *
         * @type {object}
         */
        this.canvasContextAttributes = params.drawingContextAttributes;

        /**
         * Overlap added between entries to prevent vertical white stripes
         * between `canvas` elements.
         *
         * @type {number}
         */
        this.overlap = 2 * Math.ceil(params.pixelRatio / 2);

        /**
         * The radius of the wave bars. Makes bars rounded
         *
         * @type {number}
         */
        this.barRadius = params.barRadius || 0;

        /**
<<<<<<< HEAD
         * @private
         * @type {IntersectionObserver}
         */
        this.intersectionObserver = null;

        /**
         * @private
         * @type {boolean}
         */
        this.supportsIntersectionObserver = 'IntersectionObserver' in window;
=======
         * Whether to render the waveform vertically. Defaults to false.
         *
         * @type {boolean}
         */
        this.vertical = params.vertical;
>>>>>>> 29cbdbcb
    }

    /**
     * Initialize the drawer
     */
    init() {
        if (this.supportsIntersectionObserver) {
            // observe canvas entry intersections
            const intersectionOptions = {
                root: this.wrapper,
                rootMargin: '0px',
                threshold: 0.001
            };
            this.intersectionObserver = new IntersectionObserver(
                entries => this.onIntersectionChange(entries),
                intersectionOptions
            );
        }

        this.createWrapper();
        this.createElements();
    }

    /**
     * Create the canvas elements and style them
     *
     */
    createElements() {
        this.progressWave = util.withOrientation(
            this.wrapper.appendChild(document.createElement('wave')),
            this.params.vertical
        );
        this.style(this.progressWave, {
            position: 'absolute',
            zIndex: 3,
            left: 0,
            top: 0,
            bottom: 0,
            overflow: 'hidden',
            width: '0',
            display: 'none',
            boxSizing: 'border-box',
            borderRightStyle: 'solid',
            pointerEvents: 'none'
        });

        this.addCanvas();
        this.updateCursor();
    }

    /**
     * Update cursor style
     */
    updateCursor() {
        this.style(this.progressWave, {
            borderRightWidth: this.params.cursorWidth + 'px',
            borderRightColor: this.params.cursorColor
        });
    }

    /**
     * Adjust to the updated size by adding or removing canvases
     */
    updateSize() {
        const totalWidth = Math.round(this.width / this.params.pixelRatio);
        const requiredCanvases = Math.ceil(
            totalWidth / (this.maxCanvasElementWidth + this.overlap)
        );

        // add required canvases
        while (this.canvases.length < requiredCanvases) {
            this.addCanvas();
        }

        // remove older existing canvases, if any
        while (this.canvases.length > requiredCanvases) {
            this.removeCanvas();
        }

        let canvasWidth = this.maxCanvasWidth + this.overlap;
        const lastCanvas = this.canvases.length - 1;
        this.canvases.forEach((entry, i) => {
            // reset entry
            entry.renderComplete = false;
            entry.cachedCoordinates = null;

            if (i == lastCanvas) {
                canvasWidth = this.width - this.maxCanvasWidth * lastCanvas;
            }
            this.updateDimensions(entry, canvasWidth, this.height);

            entry.clearWave();
        });
    }

    /**
     * Add a canvas to the canvas list
     *
     */
    addCanvas() {
        const leftOffset = this.maxCanvasElementWidth * this.canvases.length;
        const entry = new this.EntryClass();
        entry.canvasContextAttributes = this.canvasContextAttributes;
        entry.hasProgressCanvas = this.hasProgressCanvas;
        entry.halfPixel = this.halfPixel;
        entry.usesIntersectionObserver = this.supportsIntersectionObserver;

        // wave
        let wave = util.withOrientation(
            this.wrapper.appendChild(document.createElement('canvas')),
            this.params.vertical
        );
        this.style(wave, {
            position: 'absolute',
            zIndex: 2,
            left: leftOffset + 'px',
            top: 0,
            bottom: 0,
            height: '100%',
            pointerEvents: 'none'
        });
        entry.initWave(wave);

        // progress
        if (this.hasProgressCanvas) {
            let progress = util.withOrientation(
                this.progressWave.appendChild(document.createElement('canvas')),
                this.params.vertical
            );
            this.style(progress, {
                position: 'absolute',
                left: leftOffset + 'px',
                top: 0,
                bottom: 0,
                height: '100%'
            });
            entry.initProgress(progress);
        }

        if (this.intersectionObserver) {
            // start observing intersections
            this.intersectionObserver.observe(entry.wave);
        }

        this.canvases.push(entry);
    }

    /**
     * Pop single canvas from the list
     *
     */
    removeCanvas() {
        let lastEntry = this.canvases[this.canvases.length - 1];

        if (this.intersectionObserver) {
            // stop observing
            this.intersectionObserver.unobserve(lastEntry.wave);
        }

        // wave
        lastEntry.wave.parentElement.removeChild(lastEntry.wave.domElement);

        // progress
        if (this.hasProgressCanvas) {
            lastEntry.progress.parentElement.removeChild(lastEntry.progress.domElement);
        }

        // cleanup
        if (lastEntry) {
            lastEntry.destroy();
            lastEntry = null;
        }

        this.canvases.pop();
    }

    /**
     * Update the dimensions of a canvas element
     *
     * @param {CanvasEntry} entry Target entry
     * @param {number} width The new width of the element
     * @param {number} height The new height of the element
     */
    updateDimensions(entry, width, height) {
        const elementWidth = Math.round(width / this.params.pixelRatio);
        const totalWidth = Math.round(this.width / this.params.pixelRatio);

        // update canvas dimensions
        entry.updateDimensions(elementWidth, totalWidth, width, height);

        // style element
        this.style(this.progressWave, { display: 'block' });
    }

    /**
     * Clear the whole multi-canvas
     */
    clearWave() {
        util.frame(() => {
            this.canvases.forEach(entry => entry.clearWave());
        })();
    }

    /**
     * Draw a waveform with bars
     *
     * @param {number[]|Number.<Array[]>} peaks Can also be an array of arrays
     * for split channel rendering
     * @param {number} channelIndex The index of the current channel. Normally
     * should be 0. Must be an integer.
     * @param {number} start The x-offset of the beginning of the area that
     * should be rendered
     * @param {number} end The x-offset of the end of the area that should be
     * rendered
     * @returns {void}
     */
    drawBars(peaks, channelIndex, start, end) {
        return this.prepareDraw(
            peaks,
            channelIndex,
            start,
            end,
            ({ absmax, hasMinVals, height, offsetY, halfH, peaks, channelIndex: ch }) => {
                // if drawBars was called within ws.empty we don't pass a start and
                // don't want anything to happen
                if (start === undefined) {
                    return;
                }
                // Skip every other value if there are negatives.
                const peakIndexScale = hasMinVals ? 2 : 1;
                const length = peaks.length / peakIndexScale;
                const bar = this.params.barWidth * this.params.pixelRatio;
                const gap =
                    this.params.barGap === null
                        ? Math.max(this.params.pixelRatio, ~~(bar / 2))
                        : Math.max(
                            this.params.pixelRatio,
                            this.params.barGap * this.params.pixelRatio
                        );
                const step = bar + gap;

                const scale = length / this.width;
                const first = start;
                const last = end;
                let i = first;

                for (i; i < last; i += step) {
                    const peak =
                        peaks[Math.floor(i * scale * peakIndexScale)] || 0;
                    let h = Math.round((peak / absmax) * halfH);

                    /* in case of silences, allow the user to specify that we
                     * always draw *something* (normally a 1px high bar) */
                    if (h == 0 && this.params.barMinHeight) {
                        h = this.params.barMinHeight;
                    }

                    this.fillRect(
                        i + this.halfPixel,
                        halfH - h + offsetY,
                        bar + this.halfPixel,
                        h * 2,
                        this.barRadius,
                        ch
                    );
                }
            }
        );
    }

    /**
     * Draw a waveform
     *
     * @param {number[]|Number.<Array[]>} peaks Can also be an array of arrays
     * for split channel rendering
     * @param {number} channelIndex The index of the current channel. Normally
     * should be 0
     * @param {number?} start The x-offset of the beginning of the area that
     * should be rendered (If this isn't set only a flat line is rendered)
     * @param {number?} end The x-offset of the end of the area that should be
     * rendered
     * @returns {void}
     */
    drawWave(peaks, channelIndex, start, end) {
        return this.prepareDraw(
            peaks,
            channelIndex,
            start,
            end,
            ({ absmax, hasMinVals, height, offsetY, halfH, peaks, channelIndex }) => {
                if (!hasMinVals) {
                    const reflectedPeaks = [];
                    const len = peaks.length;
                    let i = 0;
                    for (i; i < len; i++) {
                        reflectedPeaks[2 * i] = peaks[i];
                        reflectedPeaks[2 * i + 1] = -peaks[i];
                    }
                    peaks = reflectedPeaks;
                }

                // if drawWave was called within ws.empty we don't pass a start and
                // end and simply want a flat line
                if (start !== undefined) {
                    this.drawLine(peaks, absmax, halfH, offsetY, start, end, channelIndex);
                }

                // always draw a median line
                this.fillRect(
                    0,
                    halfH + offsetY - this.halfPixel,
                    this.width,
                    this.halfPixel,
                    this.barRadius,
                    channelIndex
                );
            }
        );
    }

    /**
     * Tell the canvas entries to render their portion of the waveform
     *
     * @param {number[]} peaks Peaks data
     * @param {number} absmax Maximum peak value (absolute)
     * @param {number} halfH Half the height of the waveform
     * @param {number} offsetY Offset to the top
     * @param {number} start The x-offset of the beginning of the area that
     * should be rendered
     * @param {number} end The x-offset of the end of the area that
     * should be rendered
     * @param {channelIndex} channelIndex The channel index of the line drawn
     */
    drawLine(peaks, absmax, halfH, offsetY, start, end, channelIndex) {
        const { waveColor, progressColor } = this.params.splitChannelsOptions.channelColors[channelIndex] || {};
        this.canvases.forEach((entry, i) => {
            this.setFillStyles(entry, waveColor, progressColor);
            this.applyCanvasTransforms(entry, this.params.vertical);
            entry.drawLines(peaks, absmax, halfH, offsetY, start, end);
        });
    }

    /**
     * Draw a rectangle on the multi-canvas
     *
     * @param {number} x X-position of the rectangle
     * @param {number} y Y-position of the rectangle
     * @param {number} width Width of the rectangle
     * @param {number} height Height of the rectangle
     * @param {number} radius Radius of the rectangle
     * @param {channelIndex} channelIndex The channel index of the bar drawn
     */
    fillRect(x, y, width, height, radius, channelIndex) {
        const startCanvas = Math.floor(x / this.maxCanvasWidth);
        const endCanvas = Math.min(
            Math.ceil((x + width) / this.maxCanvasWidth) + 1,
            this.canvases.length
        );
        let i = startCanvas;
        for (i; i < endCanvas; i++) {
            const entry = this.canvases[i];
            const leftOffset = i * this.maxCanvasWidth;

            const intersection = {
                x1: Math.max(x, i * this.maxCanvasWidth),
                y1: y,
                x2: Math.min(
                    x + width,
                    i * this.maxCanvasWidth + entry.wave.width
                ),
                y2: y + height
            };

            if (intersection.x1 < intersection.x2) {
                const { waveColor, progressColor } = this.params.splitChannelsOptions.channelColors[channelIndex] || {};
                this.setFillStyles(entry, waveColor, progressColor);
                this.applyCanvasTransforms(entry, this.params.vertical);

                entry.fillRects(
                    intersection.x1 - leftOffset,
                    intersection.y1,
                    intersection.x2 - intersection.x1,
                    intersection.y2 - intersection.y1,
                    radius
                );
            }
        }
    }

    /**
     * Returns whether to hide the channel from being drawn based on params.
     *
     * @param {number} channelIndex The index of the current channel.
     * @returns {bool} True to hide the channel, false to draw.
     */
    hideChannel(channelIndex) {
        return this.params.splitChannels && this.params.splitChannelsOptions.filterChannels.includes(channelIndex);
    }

    /**
     * Performs preparation tasks and calculations which are shared by `drawBars`
     * and `drawWave`
     *
     * @param {number[]|Number.<Array[]>} peaks Can also be an array of arrays for
     * split channel rendering
     * @param {number} channelIndex The index of the current channel. Normally
     * should be 0
     * @param {number?} start The x-offset of the beginning of the area that
     * should be rendered. If this isn't set only a flat line is rendered
     * @param {number?} end The x-offset of the end of the area that should be
     * rendered
     * @param {function} fn The render function to call, e.g. `drawWave`
     * @param {number} drawIndex The index of the current channel after filtering.
     * @param {number?} normalizedMax Maximum modulation value across channels for use with relativeNormalization. Ignored when undefined
     * @returns {void}
     */
    prepareDraw(peaks, channelIndex, start, end, fn, drawIndex, normalizedMax) {
        return util.frame(() => {
            // Split channels and call this function with the channelIndex set
            if (peaks[0] instanceof Array) {
                const channels = peaks;

                if (this.params.splitChannels) {
                    const filteredChannels = channels.filter((c, i) => !this.hideChannel(i));
                    if (!this.params.splitChannelsOptions.overlay) {
                        this.setHeight(
                            Math.max(filteredChannels.length, 1) *
                                this.params.height *
                                this.params.pixelRatio
                        );
                    }

                    let overallAbsMax;
                    if (this.params.splitChannelsOptions && this.params.splitChannelsOptions.relativeNormalization) {
                        // calculate maximum peak across channels to use for normalization
                        overallAbsMax = util.max(channels.map((channelPeaks => util.absMax(channelPeaks))));
                    }


                    return channels.forEach((channelPeaks, i) =>
                        this.prepareDraw(channelPeaks, i, start, end, fn, filteredChannels.indexOf(channelPeaks), overallAbsMax)
                    );
                }
                peaks = channels[0];
            }

            // Return and do not draw channel peaks if hidden.
            if (this.hideChannel(channelIndex)) {
                return;
            }

            // calculate maximum modulation value, either from the barHeight
            // parameter or if normalize=true from the largest value in the peak
            // set
            let absmax = 1 / this.params.barHeight;
            if (this.params.normalize) {
                absmax = normalizedMax === undefined ? util.absMax(peaks) : normalizedMax;
            }

            // Bar wave draws the bottom only as a reflection of the top,
            // so we don't need negative values
            const hasMinVals = [].some.call(peaks, val => val < 0);
            const height = this.params.height * this.params.pixelRatio;
            const halfH = height / 2;

            let offsetY = height * drawIndex || 0;

            // Override offsetY if overlay is true
            if (this.params.splitChannelsOptions && this.params.splitChannelsOptions.overlay) {
                offsetY = 0;
            }

            return fn({
                absmax: absmax,
                hasMinVals: hasMinVals,
                height: height,
                offsetY: offsetY,
                halfH: halfH,
                peaks: peaks,
                channelIndex: channelIndex
            });
        })();
    }

    /**
     * Set the fill styles for a certain entry (wave and progress)
     *
     * @param {CanvasEntry} entry Target entry
     * @param {string} waveColor Wave color to draw this entry
     * @param {string} progressColor Progress color to draw this entry
     */
    setFillStyles(entry, waveColor = this.params.waveColor, progressColor = this.params.progressColor) {
        entry.setFillStyles(waveColor, progressColor);
    }

    /**
<<<<<<< HEAD
     * Called when an entry intersection goes above or below threshold.
     *
     * @param {array} entries
     * @private
     */
    onIntersectionChange(entries) {
        entries.forEach(entry => {
            let canvasEntry = this.getCanvasEntryByElement(entry.target);
            canvasEntry.intersecting = entry.isIntersecting;

            // entry is visible in view-port
            if (entry.isIntersecting === true) {
                // render content
                canvasEntry.drawLinesFromCache();
            }
        });
    }

    /**
     * Find `CanvasEntry` by HTML element.
     *
     * @private
     * @param {HTMLCanvasElement} element
     * @return {CanvasEntry} The canvas entry associated with `element`.
     */
    getCanvasEntryByElement(element) {
        return this.canvases.find(entry => entry.wave == element);
=======
     * Set the canvas transforms for a certain entry (wave and progress)
     *
     * @param {CanvasEntry} entry Target entry
     * @param {boolean} vertical Whether to render the waveform vertically
     */
    applyCanvasTransforms(entry, vertical = false) {
        entry.applyCanvasTransforms(vertical);
>>>>>>> 29cbdbcb
    }

    /**
     * Return image data of the multi-canvas
     *
     * When using a `type` of `'blob'`, this will return a `Promise`.
     *
     * @param {string} format='image/png' An optional value of a format type.
     * @param {number} quality=0.92 An optional value between 0 and 1.
     * @param {string} type='dataURL' Either 'dataURL' or 'blob'.
     * @return {string|string[]|Promise} When using the default `'dataURL'`
     * `type` this returns a single data URL or an array of data URLs,
     * one for each canvas. When using the `'blob'` `type` this returns a
     * `Promise` that resolves with an array of `Blob` instances, one for each
     * canvas.
     */
    getImage(format, quality, type) {
        if (type === 'blob') {
            return Promise.all(
                this.canvases.map(entry => {
                    return entry.getImage(format, quality, type);
                })
            );
        } else if (type === 'dataURL') {
            let images = this.canvases.map(entry =>
                entry.getImage(format, quality, type)
            );
            return images.length > 1 ? images : images[0];
        }
    }

    /**
     * Render the new progress
     *
     * @param {number} position X-offset of progress position in pixels
     */
    updateProgress(position) {
        this.style(this.progressWave, { width: position + 'px' });
    }
}<|MERGE_RESOLUTION|>--- conflicted
+++ resolved
@@ -84,24 +84,23 @@
         this.barRadius = params.barRadius || 0;
 
         /**
-<<<<<<< HEAD
-         * @private
-         * @type {IntersectionObserver}
-         */
-        this.intersectionObserver = null;
-
-        /**
-         * @private
-         * @type {boolean}
-         */
-        this.supportsIntersectionObserver = 'IntersectionObserver' in window;
-=======
          * Whether to render the waveform vertically. Defaults to false.
          *
          * @type {boolean}
          */
         this.vertical = params.vertical;
->>>>>>> 29cbdbcb
+
+        /**
+         * @private
+         * @type {IntersectionObserver}
+         */
+        this.intersectionObserver = null;
+
+        /**
+         * @private
+         * @type {boolean}
+         */
+        this.supportsIntersectionObserver = 'IntersectionObserver' in window;
     }
 
     /**
@@ -598,10 +597,19 @@
     }
 
     /**
-<<<<<<< HEAD
+     * Set the canvas transforms for a certain entry (wave and progress)
+     *
+     * @param {CanvasEntry} entry Target entry
+     * @param {boolean} vertical Whether to render the waveform vertically
+     */
+    applyCanvasTransforms(entry, vertical = false) {
+        entry.applyCanvasTransforms(vertical);
+    }
+
+    /**
      * Called when an entry intersection goes above or below threshold.
      *
-     * @param {array} entries
+     * @param {array} entries List of CanvasEntry instances.
      * @private
      */
     onIntersectionChange(entries) {
@@ -621,20 +629,11 @@
      * Find `CanvasEntry` by HTML element.
      *
      * @private
-     * @param {HTMLCanvasElement} element
-     * @return {CanvasEntry} The canvas entry associated with `element`.
+     * @param {HTMLCanvasElement} element Element
+     * @return {CanvasEntry} The canvas entry associated with `element`
      */
     getCanvasEntryByElement(element) {
         return this.canvases.find(entry => entry.wave == element);
-=======
-     * Set the canvas transforms for a certain entry (wave and progress)
-     *
-     * @param {CanvasEntry} entry Target entry
-     * @param {boolean} vertical Whether to render the waveform vertically
-     */
-    applyCanvasTransforms(entry, vertical = false) {
-        entry.applyCanvasTransforms(vertical);
->>>>>>> 29cbdbcb
     }
 
     /**
